#!/usr/bin/env python3
"""
    unwebpack_sourcemap.py
    by rarecoil (github.com/rarecoil/unwebpack-sourcemap)

    Reads Webpack source maps and extracts the disclosed
    uncompiled/commented source code for review. Can detect and
    attempt to read sourcemaps from Webpack bundles with the `-d`
    flag. Puts source into a directory structure similar to dev.
"""

import argparse
import json
import os
import re
import string
import sys
from urllib.parse import urlparse
from unicodedata import normalize

import requests
from bs4 import BeautifulSoup, SoupStrainer


class SourceMapExtractor(object):
    """Primary SourceMapExtractor class. Feed this arguments."""

    _target = None
    _is_local = False
    _attempt_sourcemap_detection = False
    _output_directory = ""
    _target_extracted_sourcemaps = []

    _path_sanitiser = None


    def __init__(self, options):
        """Initialize the class."""
        if 'output_directory' not in options:
            raise SourceMapExtractorError("output_directory must be set in options.")
        else:
            self._output_directory = os.path.abspath(options['output_directory'])
            if not os.path.isdir(self._output_directory):
                if options['make_directory'] is True:
                    os.mkdir(self._output_directory)
                else:
                    raise SourceMapExtractorError("output_directory does not exist. Pass --make-directory to auto-make it.")

        self._path_sanitiser = PathSanitiser(self._output_directory)

        if options['disable_ssl_verification'] == True:
            self.disable_verify_ssl = True
        else:
            self.disable_verify_ssl = False
          
        if options['local'] == True:
            self._is_local = True

        if options['detect'] == True:
            self._attempt_sourcemap_detection = True

        self._validate_target(options['uri_or_file'])


    def run(self):
        """Run extraction process."""
        if self._is_local == False:
            if self._attempt_sourcemap_detection:
                detected_sourcemaps = self._detect_js_sourcemaps(self._target)
                for sourcemap in detected_sourcemaps:
                    self._parse_remote_sourcemap(sourcemap)
            else:
                self._parse_remote_sourcemap(self._target)

        else:
            self._parse_sourcemap(self._target)


    def _validate_target(self, target):
        """Do some basic validation on the target."""
        parsed = urlparse(target)
        if self._is_local is True:
            self._target = os.path.abspath(target)
            if not os.path.isfile(self._target):
                raise SourceMapExtractorError("uri_or_file is set to be a file, but doesn't seem to exist. check your path.")
        else:
            if parsed.scheme == "":
                raise SourceMapExtractorError("uri_or_file isn't a URI, and --local was not set. set --local?")
            file, ext = os.path.splitext(parsed.path)
            self._target = target
            if ext != '.map' and self._attempt_sourcemap_detection is False:
                print("WARNING: URI does not have .map extension, and --detect is not flagged.")


    def _parse_remote_sourcemap(self, uri):
        """GET a remote sourcemap and parse it."""
        data, final_uri = self._get_remote_data(uri)
        if data is not None:
            self._parse_sourcemap(data, True)
        else:
            print("WARNING: Could not retrieve sourcemap from URI %s" % final_uri)


    def _detect_js_sourcemaps(self, uri):
        """Pull HTML and attempt to find JS files, then read the JS files and look for sourceMappingURL."""
        remote_sourcemaps = []
        data, final_uri = self._get_remote_data(uri)

        # TODO: scan to see if this is a sourcemap instead of assuming HTML
        print("Detecting sourcemaps in HTML at %s" % final_uri)
        script_strainer = SoupStrainer("script", src=True)
        try:
            soup = BeautifulSoup(data, "html.parser", parse_only=script_strainer)
        except:
            raise SourceMapExtractorError("Could not parse HTML at URI %s" % final_uri)

        for script in soup:
            source = script['src']
            parsed_uri = urlparse(source)
            next_target_uri = ""
            if parsed_uri.scheme != '':
                next_target_uri = source
            else:
                current_uri = urlparse(final_uri)
                built_uri = current_uri.scheme + "://" + current_uri.netloc + source
                next_target_uri = built_uri

            js_data, last_target_uri = self._get_remote_data(next_target_uri)
            # get last line of file
            last_line = js_data.rstrip().split("\n")[-1]
            regex = "\\/\\/#\s*sourceMappingURL=(.*)$"
            matches = re.search(regex, last_line)
            if matches:
                asset = matches.groups(0)[0].strip()
                asset_target = urlparse(asset)
                if asset_target.scheme != '':
                    print("Detected sourcemap at remote location %s" % asset)
                    remote_sourcemaps.append(asset)
                else:
                    current_uri = urlparse(last_target_uri)
                    asset_uri = current_uri.scheme + '://' + \
                        current_uri.netloc + \
                        os.path.dirname(current_uri.path) + \
                        '/' + asset
                    print("Detected sourcemap at remote location %s" % asset_uri)
                    remote_sourcemaps.append(asset_uri)

        return remote_sourcemaps


    def _parse_sourcemap(self, target, is_str=False):
        map_data = ""
        if is_str is False:
            if os.path.isfile(target):
                with open(target, 'r', encoding='utf-8', errors='ignore') as f:
                    map_data = f.read()
        else:
            map_data = target

        # with the sourcemap data, pull directory structures
        try:
            map_object = json.loads(map_data)
        except json.JSONDecodeError:
            print("ERROR: Failed to parse sourcemap %s. Are you sure this is a sourcemap?" % target)
            return False

        # we need `sourcesContent` and `sources`.
        # do a basic validation check to make sure these exist and agree.
        if 'sources' not in map_object or 'sourcesContent' not in map_object:
            print("ERROR: Sourcemap does not contain sources and/or sourcesContent, cannot extract.")
            return False

        if len(map_object['sources']) != len(map_object['sourcesContent']):
            print("WARNING: sources != sourcesContent, filenames may not match content")

<<<<<<< HEAD
        for source, content in zip(map_object['sources'], map_object['sourcesContent']):
            # remove webpack:// from paths
            # and do some checks on it
            write_path = self._get_sanitised_file_path(source)
            if write_path is None:
                print("ERROR: Could not sanitize path %s" % source)
                continue

            os.makedirs(os.path.dirname(write_path), mode=0o755, exist_ok=True)
            with open(write_path, 'w', encoding='utf-8', errors='ignore', newline='') as f:
                print("Writing %s..." % os.path.basename(write_path))
                f.write(content)
=======
        idx = 0
        for source in map_object['sources']:
            if idx < len(map_object['sourcesContent']):
                path = source
                content = map_object['sourcesContent'][idx]
                idx += 1
                if content is None:
                    continue

                # remove webpack:// from paths
                # and do some checks on it
                write_path = self._get_sanitised_file_path(source)
                if write_path is not None:
                    os.makedirs(os.path.dirname(write_path), mode=0o755, exist_ok=True)
                    with open(write_path, 'w', encoding='utf-8', errors='ignore') as f:
                        print("Writing %s..." % os.path.basename(write_path))
                        f.write(content)
            else:
                break
>>>>>>> 69172bac

    def _get_sanitised_file_path(self, sourcePath):
        """Sanitise webpack paths for separators/relative paths"""
        sourcePath = sourcePath.replace("webpack:///", "")
        exts = sourcePath.split(" ")

        if exts[0] == "external":
            print("WARNING: Found external sourcemap %s, not currently supported. Skipping" % exts[1])
            return None

        path, filename = os.path.split(sourcePath)
        if path[:2] == './':
            path = path[2:]
        if path[:3] == '../':
            path = 'parent_dir/' + path[3:]
        if path[:1] == '.':
            path = ""

        filepath = self._path_sanitiser.make_valid_file_path(path, filename)
        return filepath

    def _get_remote_data(self, uri):
        """Get remote data via http."""

        if self.disable_verify_ssl == True:
            result = requests.get(uri, verify=False)
        else:
            result = requests.get(uri)

        # Redirect
        if not uri == result.url:
            return self._get_remote_data(result.url)

        if result.status_code == 200:
            return result.text, result.url
        else:
            print("WARNING: Got status code %d for URI %s" % (result.status_code, result.url))
            return None, result.url


class PathSanitiser(object):
    """https://stackoverflow.com/questions/13939120/sanitizing-a-file-path-in-python"""

    EMPTY_NAME = "empty"

    empty_idx = 0
    root_path = ""

    def __init__(self, root_path):
        self.root_path = root_path

    def ensure_directory_exists(self, path_directory):
        if not os.path.exists(path_directory):
            os.makedirs(path_directory)

    def os_path_separators(self):
        seps = []
        for sep in os.path.sep, os.path.altsep:
            if sep:
                seps.append(sep)
        return seps

    def sanitise_filesystem_name(self, potential_file_path_name):
        # Sort out unicode characters
        valid_filename = normalize('NFKD', potential_file_path_name).encode('ascii', 'ignore').decode('ascii')
        # Replace path separators with underscores
        for sep in self.os_path_separators():
            valid_filename = valid_filename.replace(sep, '_')
        # Ensure only valid characters
        valid_chars = "-_.() {0}{1}".format(string.ascii_letters, string.digits)
        valid_filename = "".join(ch for ch in valid_filename if ch in valid_chars)
        # Ensure at least one letter or number to ignore names such as '..'
        valid_chars = "{0}{1}".format(string.ascii_letters, string.digits)
        test_filename = "".join(ch for ch in potential_file_path_name if ch in valid_chars)
        if len(test_filename) == 0:
            # Replace empty file name or file path part with the following
            valid_filename = self.EMPTY_NAME + '_' + str(self.empty_idx)
            self.empty_idx += 1
        return valid_filename

    def get_root_path(self):
        # Replace with your own root file path, e.g. '/place/to/save/files/'
        filepath = self.root_path
        filepath = os.path.abspath(filepath)
        # ensure trailing path separator (/)
        if not any(filepath[-1] == sep for sep in self.os_path_separators()):
            filepath = '{0}{1}'.format(filepath, os.path.sep)
        self.ensure_directory_exists(filepath)
        return filepath

    def path_split_into_list(self, path):
        # Gets all parts of the path as a list, excluding path separators
        parts = []
        while True:
            newpath, tail = os.path.split(path)
            if newpath == path:
                assert not tail
                if path and path not in self.os_path_separators():
                    parts.append(path)
                break
            if tail and tail not in self.os_path_separators():
                parts.append(tail)
            path = newpath
        parts.reverse()
        return parts

    def sanitise_filesystem_path(self, potential_file_path):
        # Splits up a path and sanitises the name of each part separately
        path_parts_list = self.path_split_into_list(potential_file_path)
        sanitised_path = ''
        for path_component in path_parts_list:
            sanitised_path = '{0}{1}{2}'.format(sanitised_path,
                self.sanitise_filesystem_name(path_component),
                os.path.sep)
        return sanitised_path

    def check_if_path_is_under(self, parent_path, child_path):
        # Using the function to split paths into lists of component parts, check that one path is underneath another
        child_parts = self.path_split_into_list(child_path)
        parent_parts = self.path_split_into_list(parent_path)
        if len(parent_parts) > len(child_parts):
            return False
        return all(part1==part2 for part1, part2 in zip(child_parts, parent_parts))

    def make_valid_file_path(self, path=None, filename=None):
        root_path = self.get_root_path()
        if path:
            sanitised_path = self.sanitise_filesystem_path(path)
            if filename:
                sanitised_filename = self.sanitise_filesystem_name(filename)
                complete_path = os.path.join(root_path, sanitised_path, sanitised_filename)
            else:
                complete_path = os.path.join(root_path, sanitised_path)
        else:
            if filename:
                sanitised_filename = self.sanitise_filesystem_name(filename)
                complete_path = os.path.join(root_path, sanitised_filename)
            else:
                complete_path = complete_path
        complete_path = os.path.abspath(complete_path)
        if self.check_if_path_is_under(root_path, complete_path):
            return complete_path
        else:
            return None

class SourceMapExtractorError(Exception):
    pass


if __name__ == "__main__":
    parser = argparse.ArgumentParser(
        description="A tool to extract code from Webpack sourcemaps. Turns black boxes into gray ones.")
    parser.add_argument("-l", "--local", action="store_true", default=False)
    parser.add_argument("-d", "--detect", action="store_true", default=False,
        help="Attempt to detect sourcemaps from JS assets in retrieved HTML.")
    parser.add_argument("--make-directory", action="store_true", default=False,
        help="Make the output directory if it doesn't exist.")
    parser.add_argument("--dangerously-write-paths", action="store_true", default=False,
        help="Write full paths. WARNING: Be careful here, you are pulling directories from an untrusted source.")
    parser.add_argument("--disable-ssl-verification", action="store_true", default=False,
         help="The script will not verify the site's SSL certificate.")

    parser.add_argument("uri_or_file", help="The target URI or file.")
    parser.add_argument("output_directory", help="Directory to output from sourcemap to.")

    if (len(sys.argv) < 3):
        parser.print_usage()
        sys.exit(1)

    args = parser.parse_args()
    extractor = SourceMapExtractor(vars(args))
    extractor.run()<|MERGE_RESOLUTION|>--- conflicted
+++ resolved
@@ -173,7 +173,6 @@
         if len(map_object['sources']) != len(map_object['sourcesContent']):
             print("WARNING: sources != sourcesContent, filenames may not match content")
 
-<<<<<<< HEAD
         for source, content in zip(map_object['sources'], map_object['sourcesContent']):
             # remove webpack:// from paths
             # and do some checks on it
@@ -186,27 +185,6 @@
             with open(write_path, 'w', encoding='utf-8', errors='ignore', newline='') as f:
                 print("Writing %s..." % os.path.basename(write_path))
                 f.write(content)
-=======
-        idx = 0
-        for source in map_object['sources']:
-            if idx < len(map_object['sourcesContent']):
-                path = source
-                content = map_object['sourcesContent'][idx]
-                idx += 1
-                if content is None:
-                    continue
-
-                # remove webpack:// from paths
-                # and do some checks on it
-                write_path = self._get_sanitised_file_path(source)
-                if write_path is not None:
-                    os.makedirs(os.path.dirname(write_path), mode=0o755, exist_ok=True)
-                    with open(write_path, 'w', encoding='utf-8', errors='ignore') as f:
-                        print("Writing %s..." % os.path.basename(write_path))
-                        f.write(content)
-            else:
-                break
->>>>>>> 69172bac
 
     def _get_sanitised_file_path(self, sourcePath):
         """Sanitise webpack paths for separators/relative paths"""
