--- conflicted
+++ resolved
@@ -25,15 +25,11 @@
 logging.basicConfig(level=logging.INFO)
 logger = logging.getLogger(__name__)
 
-<<<<<<< HEAD
 def _write_content_to_handle(f, write_path: str, content: str):
     print("Writing %s..." % os.path.basename(write_path))
     f.write(content)
 
 class SourceMapExtractor(object):
-=======
-class SourceMapExtractor:
->>>>>>> 2eb6d320
     """Primary SourceMapExtractor class. Feed this arguments."""
 
     def __init__(self, options):
@@ -142,29 +138,7 @@
 
         for source, content in zip(map_object['sources'], map_object['sourcesContent']):
             write_path = self._get_sanitised_file_path(source)
-<<<<<<< HEAD
-            if write_path is None:
-                print("ERROR: Could not sanitize path %s" % source)
-                continue
-
-            os.makedirs(os.path.dirname(write_path), mode=0o755, exist_ok=True)
-
-            # TODO(jamesmishra): Figure out why `content` is None sometimes.
-            if content is None:
-                print("ERROR: Content was None for path", source)
-                continue
-
-            # TODO(jamesmishra): Handle IsADirectoryError better.
-            open_args = dict(mode='w', encoding='utf-8', errors='ignore', newline='')
-            try:
-                with open(write_path, **open_args) as f:
-                    _write_content_to_handle(f, write_path, content)
-            except IsADirectoryError:
-                new_write_path = write_path + "--FILE"
-                with open(new_write_path, **open_args) as f:
-                    _write_content_to_handle(f, new_write_path, content)
-
-=======
+
             if write_path:
                 os.makedirs(os.path.dirname(write_path), mode=0o755, exist_ok=True)
                 with open(write_path, 'w', encoding='utf-8', errors='ignore', newline='') as f:
@@ -172,7 +146,6 @@
                     f.write(content)
             else:
                 logger.error(f"Could not sanitize path {source}")
->>>>>>> 2eb6d320
 
     def _get_sanitised_file_path(self, sourcePath):
         """Sanitise webpack paths for separators/relative paths"""
@@ -280,33 +253,6 @@
         return f"{self.EMPTY_NAME}_{self.empty_idx}"
 
 
-<<<<<<< HEAD
-def main():
-    """Entrypoint for the unwebpack-sourcemap CLI."""
-    parser = argparse.ArgumentParser(
-        description="A tool to extract code from Webpack sourcemaps. Turns black boxes into gray ones.")
-    parser.add_argument("-l", "--local", action="store_true", default=False)
-    parser.add_argument("-d", "--detect", action="store_true", default=False,
-        help="Attempt to detect sourcemaps from JS assets in retrieved HTML.")
-    parser.add_argument("--make-directory", action="store_true", default=False,
-        help="Make the output directory if it doesn't exist.")
-    parser.add_argument("--dangerously-write-paths", action="store_true", default=False,
-        help="Write full paths. WARNING: Be careful here, you are pulling directories from an untrusted source.")
-    parser.add_argument("--disable-ssl-verification", action="store_true", default=False,
-         help="The script will not verify the site's SSL certificate.")
-
-    parser.add_argument("uri_or_file", help="The target URI or file.")
-    parser.add_argument("output_directory", help="Directory to output from sourcemap to.")
-
-    if (len(sys.argv) < 3):
-        parser.print_help()
-        sys.exit(1)
-
-    args = parser.parse_args()
-    extractor = SourceMapExtractor(vars(args))
-    extractor.run()
-
-=======
 class SourceMapExtractorError(Exception):
     """Custom exception for SourceMapExtractor."""
 
@@ -342,7 +288,6 @@
         logger.error(err.message)
         sys.exit(1)
 
->>>>>>> 2eb6d320
 
 if __name__ == "__main__":
     main()