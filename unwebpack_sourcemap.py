#!/usr/bin/env python3
"""
    unwebpack_sourcemap.py
    by rarecoil (github.com/rarecoil/unwebpack-sourcemap)

    Reads Webpack source maps and extracts the disclosed
    uncompiled/commented source code for review. Can detect and
    attempt to read sourcemaps from Webpack bundles with the `-d`
    flag. Puts source into a directory structure similar to dev.
"""

import argparse
import json
import os
import re
import string
import sys
from urllib.parse import urlparse
from unicodedata import normalize

import requests
from bs4 import BeautifulSoup, SoupStrainer


class SourceMapExtractor(object):
    """Primary SourceMapExtractor class. Feed this arguments."""

    _target = None
    _is_local = False
    _attempt_sourcemap_detection = False
    _output_directory = ""
    _target_extracted_sourcemaps = []

    _path_sanitiser = None


    def __init__(self, options):
        """Initialize the class."""
        if 'output_directory' not in options:
            raise SourceMapExtractorError("output_directory must be set in options.")
        else:
            self._output_directory = os.path.abspath(options['output_directory'])
            if not os.path.isdir(self._output_directory):
                if options['make_directory'] is True:
                    os.mkdir(self._output_directory)
                else:
                    raise SourceMapExtractorError("output_directory does not exist. Pass --make-directory to auto-make it.")

        self._path_sanitiser = PathSanitiser(self._output_directory)

        if options['disable_ssl_verification'] == True:
            self.disable_verify_ssl = True
<<<<<<< HEAD
        else:
            self.disable_verify_ssl = False
            
=======

>>>>>>> 34123b3c
        if options['local'] == True:
            self._is_local = True

        if options['detect'] == True:
            self._attempt_sourcemap_detection = True

        self._validate_target(options['uri_or_file'])


    def run(self):
        """Run extraction process."""
        if self._is_local == False:
            if self._attempt_sourcemap_detection:
                detected_sourcemaps = self._detect_js_sourcemaps(self._target)
                for sourcemap in detected_sourcemaps:
                    self._parse_remote_sourcemap(sourcemap)
            else:
                self._parse_remote_sourcemap(self._target)

        else:
            self._parse_sourcemap(self._target)


    def _validate_target(self, target):
        """Do some basic validation on the target."""
        parsed = urlparse(target)
        if self._is_local is True:
            self._target = os.path.abspath(target)
            if not os.path.isfile(self._target):
                raise SourceMapExtractorError("uri_or_file is set to be a file, but doesn't seem to exist. check your path.")
        else:
            if parsed.scheme == "":
                raise SourceMapExtractorError("uri_or_file isn't a URI, and --local was not set. set --local?")
            file, ext = os.path.splitext(parsed.path)
            self._target = target
            if ext != '.map' and self._attempt_sourcemap_detection is False:
                print("WARNING: URI does not have .map extension, and --detect is not flagged.")


    def _parse_remote_sourcemap(self, uri):
        """GET a remote sourcemap and parse it."""
        data, final_uri = self._get_remote_data(uri)
        if data is not None:
            self._parse_sourcemap(data, True)
        else:
            print("WARNING: Could not retrieve sourcemap from URI %s" % final_uri)


    def _detect_js_sourcemaps(self, uri):
        """Pull HTML and attempt to find JS files, then read the JS files and look for sourceMappingURL."""
        remote_sourcemaps = []
        data, final_uri = self._get_remote_data(uri)

        # TODO: scan to see if this is a sourcemap instead of assuming HTML
        print("Detecting sourcemaps in HTML at %s" % final_uri)
        script_strainer = SoupStrainer("script", src=True)
        try:
            soup = BeautifulSoup(data, "html.parser", parse_only=script_strainer)
        except:
            raise SourceMapExtractorError("Could not parse HTML at URI %s" % final_uri)

        for script in soup:
            source = script['src']
            parsed_uri = urlparse(source)
            next_target_uri = ""
            if parsed_uri.scheme != '':
                next_target_uri = source
            else:
                current_uri = urlparse(final_uri)
                built_uri = current_uri.scheme + "://" + current_uri.netloc + source
                next_target_uri = built_uri

            js_data, last_target_uri = self._get_remote_data(next_target_uri)
            # get last line of file
            last_line = js_data.rstrip().split("\n")[-1]
            regex = "\\/\\/#\s*sourceMappingURL=(.*)$"
            matches = re.search(regex, last_line)
            if matches:
                asset = matches.groups(0)[0].strip()
                asset_target = urlparse(asset)
                if asset_target.scheme != '':
                    print("Detected sourcemap at remote location %s" % asset)
                    remote_sourcemaps.append(asset)
                else:
                    current_uri = urlparse(last_target_uri)
                    asset_uri = current_uri.scheme + '://' + \
                        current_uri.netloc + \
                        os.path.dirname(current_uri.path) + \
                        '/' + asset
                    print("Detected sourcemap at remote location %s" % asset_uri)
                    remote_sourcemaps.append(asset_uri)

        return remote_sourcemaps


    def _parse_sourcemap(self, target, is_str=False):
        map_data = ""
        if is_str is False:
            if os.path.isfile(target):
                with open(target, 'r', encoding='utf-8', errors='ignore') as f:
                    map_data = f.read()
        else:
            map_data = target

        # with the sourcemap data, pull directory structures
        try:
            map_object = json.loads(map_data)
        except json.JSONDecodeError:
            print("ERROR: Failed to parse sourcemap %s. Are you sure this is a sourcemap?" % target)
            return False

        # we need `sourcesContent` and `sources`.
        # do a basic validation check to make sure these exist and agree.
        if 'sources' not in map_object or 'sourcesContent' not in map_object:
            print("ERROR: Sourcemap does not contain sources and/or sourcesContent, cannot extract.")
            return False

        if len(map_object['sources']) != len(map_object['sourcesContent']):
            print("WARNING: sources != sourcesContent, filenames may not match content")

        idx = 0
        for source in map_object['sources']:
            if idx < len(map_object['sourcesContent']):
                path = source
                content = map_object['sourcesContent'][idx]
                idx += 1
                if content is None:
                    continue

                # remove webpack:// from paths
                # and do some checks on it
                write_path = self._get_sanitised_file_path(source)
                if write_path is not None:
                    os.makedirs(os.path.dirname(write_path), mode=0o755, exist_ok=True)
                    with open(write_path, 'w', encoding='utf-8', errors='ignore') as f:
                        print("Writing %s..." % os.path.basename(write_path))
                        f.write(content)
            else:
                break

    def _get_sanitised_file_path(self, sourcePath):
        """Sanitise webpack paths for separators/relative paths"""
        sourcePath = sourcePath.replace("webpack:///", "")
        exts = sourcePath.split(" ")

        if exts[0] == "external":
            print("WARNING: Found external sourcemap %s, not currently supported. Skipping" % exts[1])
            return None

        path, filename = os.path.split(sourcePath)
        if path[:2] == './':
            path = path[2:]
        if path[:3] == '../':
            path = 'parent_dir/' + path[3:]
        if path[:1] == '.':
            path = ""

        filepath = self._path_sanitiser.make_valid_file_path(path, filename)
        return filepath

    def _get_remote_data(self, uri):
        """Get remote data via http."""

        if self.disable_verify_ssl == True:
            result = requests.get(uri, verify=False)
        else:
            result = requests.get(uri)

        # Redirect
        if not uri == result.url:
            return self._get_remote_data(result.url)

        if result.status_code == 200:
            return result.text, result.url
        else:
            print("WARNING: Got status code %d for URI %s" % (result.status_code, result.url))
            return None, result.url


class PathSanitiser(object):
    """https://stackoverflow.com/questions/13939120/sanitizing-a-file-path-in-python"""

    EMPTY_NAME = "empty"

    empty_idx = 0
    root_path = ""

    def __init__(self, root_path):
        self.root_path = root_path

    def ensure_directory_exists(self, path_directory):
        if not os.path.exists(path_directory):
            os.makedirs(path_directory)

    def os_path_separators(self):
        seps = []
        for sep in os.path.sep, os.path.altsep:
            if sep:
                seps.append(sep)
        return seps

    def sanitise_filesystem_name(self, potential_file_path_name):
        # Sort out unicode characters
        valid_filename = normalize('NFKD', potential_file_path_name).encode('ascii', 'ignore').decode('ascii')
        # Replace path separators with underscores
        for sep in self.os_path_separators():
            valid_filename = valid_filename.replace(sep, '_')
        # Ensure only valid characters
        valid_chars = "-_.() {0}{1}".format(string.ascii_letters, string.digits)
        valid_filename = "".join(ch for ch in valid_filename if ch in valid_chars)
        # Ensure at least one letter or number to ignore names such as '..'
        valid_chars = "{0}{1}".format(string.ascii_letters, string.digits)
        test_filename = "".join(ch for ch in potential_file_path_name if ch in valid_chars)
        if len(test_filename) == 0:
            # Replace empty file name or file path part with the following
            valid_filename = self.EMPTY_NAME + '_' + str(self.empty_idx)
            self.empty_idx += 1
        return valid_filename

    def get_root_path(self):
        # Replace with your own root file path, e.g. '/place/to/save/files/'
        filepath = self.root_path
        filepath = os.path.abspath(filepath)
        # ensure trailing path separator (/)
        if not any(filepath[-1] == sep for sep in self.os_path_separators()):
            filepath = '{0}{1}'.format(filepath, os.path.sep)
        self.ensure_directory_exists(filepath)
        return filepath

    def path_split_into_list(self, path):
        # Gets all parts of the path as a list, excluding path separators
        parts = []
        while True:
            newpath, tail = os.path.split(path)
            if newpath == path:
                assert not tail
                if path and path not in self.os_path_separators():
                    parts.append(path)
                break
            if tail and tail not in self.os_path_separators():
                parts.append(tail)
            path = newpath
        parts.reverse()
        return parts

    def sanitise_filesystem_path(self, potential_file_path):
        # Splits up a path and sanitises the name of each part separately
        path_parts_list = self.path_split_into_list(potential_file_path)
        sanitised_path = ''
        for path_component in path_parts_list:
            sanitised_path = '{0}{1}{2}'.format(sanitised_path,
                self.sanitise_filesystem_name(path_component),
                os.path.sep)
        return sanitised_path

    def check_if_path_is_under(self, parent_path, child_path):
        # Using the function to split paths into lists of component parts, check that one path is underneath another
        child_parts = self.path_split_into_list(child_path)
        parent_parts = self.path_split_into_list(parent_path)
        if len(parent_parts) > len(child_parts):
            return False
        return all(part1==part2 for part1, part2 in zip(child_parts, parent_parts))

    def make_valid_file_path(self, path=None, filename=None):
        root_path = self.get_root_path()
        if path:
            sanitised_path = self.sanitise_filesystem_path(path)
            if filename:
                sanitised_filename = self.sanitise_filesystem_name(filename)
                complete_path = os.path.join(root_path, sanitised_path, sanitised_filename)
            else:
                complete_path = os.path.join(root_path, sanitised_path)
        else:
            if filename:
                sanitised_filename = self.sanitise_filesystem_name(filename)
                complete_path = os.path.join(root_path, sanitised_filename)
            else:
                complete_path = complete_path
        complete_path = os.path.abspath(complete_path)
        if self.check_if_path_is_under(root_path, complete_path):
            return complete_path
        else:
            return None

class SourceMapExtractorError(Exception):
    pass


if __name__ == "__main__":
    parser = argparse.ArgumentParser(
        description="A tool to extract code from Webpack sourcemaps. Turns black boxes into gray ones.")
    parser.add_argument("-l", "--local", action="store_true", default=False)
    parser.add_argument("-d", "--detect", action="store_true", default=False,
        help="Attempt to detect sourcemaps from JS assets in retrieved HTML.")
    parser.add_argument("--make-directory", action="store_true", default=False,
        help="Make the output directory if it doesn't exist.")
    parser.add_argument("--dangerously-write-paths", action="store_true", default=False,
        help="Write full paths. WARNING: Be careful here, you are pulling directories from an untrusted source.")
    parser.add_argument("--disable-ssl-verification", action="store_true", default=False,
         help="The script will not verify the site's SSL certificate.")

    parser.add_argument("uri_or_file", help="The target URI or file.")
    parser.add_argument("output_directory", help="Directory to output from sourcemap to.")

    if (len(sys.argv) < 3):
        parser.print_usage()
        sys.exit(1)

    args = parser.parse_args()
    extractor = SourceMapExtractor(vars(args))
    extractor.run()<|MERGE_RESOLUTION|>--- conflicted
+++ resolved
@@ -50,13 +50,9 @@
 
         if options['disable_ssl_verification'] == True:
             self.disable_verify_ssl = True
-<<<<<<< HEAD
         else:
             self.disable_verify_ssl = False
-            
-=======
-
->>>>>>> 34123b3c
+          
         if options['local'] == True:
             self._is_local = True
 
